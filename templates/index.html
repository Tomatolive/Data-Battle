<!DOCTYPE html>
<html lang="fr">
<head>
    <meta charset="UTF-8">
    <meta name="viewport" content="width=device-width, initial-scale=1.0">
    <title>Préparation Concours d'Ingénieur Brevet</title>
    <link href="https://cdn.jsdelivr.net/npm/bootstrap@5.3.0/dist/css/bootstrap.min.css" rel="stylesheet">
    <style>
        .question-card {
            margin-bottom: 20px;
            border-left: 4px solid #007bff;
        }
        .answer-card {
            margin-bottom: 20px;
            border-left: 4px solid #28a745;
        }
        .evaluation-card {
            border-left: 4px solid #ffc107;
        }
        .score-display {
            font-size: 24px;
            font-weight: bold;
            text-align: center;
            margin: 15px 0;
        }
        .loading {
            display: flex;
            justify-content: center;
            margin: 20px 0;
        }
    </style>
</head>
<body>
    <nav class="navbar navbar-expand-lg navbar-dark bg-primary">
        <div class="container">
            <a class="navbar-brand" href="#">Préparation Ingénieur Brevet</a>
        </div>
    </nav>

    <div class="container mt-4">
        <div class="row">
            <div class="col-md-4">
                <div class="card">
                    <div class="card-header">
                        Générer une Question
                    </div>
                    <div class="card-body">
                        <form id="questionForm">
                            <div class="mb-3">
                                <label for="topic" class="form-label">Sujet</label>
                                <input type="text" class="form-control" id="topic" required>
                            </div>
                            <div class="mb-3">
                                <label for="difficulty" class="form-label">Difficulté</label>
                                <select class="form-select" id="difficulty">
                                    <option value="facile">Facile</option>
                                    <option value="moyen" selected>Moyen</option>
                                    <option value="difficile">Difficile</option>
                                </select>
                            </div>
                            <div class="mb-3">
                                <label for="year" class="form-label">Année (optionnel)</label>
                                <select class="form-select" id="year">
                                    <option value="">Toutes</option>
                                    <!-- Années dynamiques -->
                                </select>
                            </div>
                            <div class="mb-3">
                                <label for="part" class="form-label">Partie (optionnel)</label>
                                <select class="form-select" id="part">
                                    <option value="">Toutes</option>
                                    <option value="pt1">Partie 1</option>
                                    <option value="pt2">Partie 2</option>
                                </select>
                            </div>
                            <button type="submit" class="btn btn-primary">Générer</button>
                        </form>
                    </div>
                </div>
            </div>
            
            <div class="col-md-8">
                <div id="questionContainer" style="display: none;">
                    <div class="card question-card">
                        <div class="card-header">
                            Question Générée
                        </div>
                        <div class="card-body">
                            <div id="questionText"></div>
                        </div>
                    </div>
                    
                    <div class="card answer-card">
                        <div class="card-header">
                            Votre Réponse
                        </div>
                        <div class="card-body">
                            <textarea id="studentAnswer" class="form-control" rows="10" placeholder="Rédigez votre réponse ici..."></textarea>
                            <button id="submitAnswer" class="btn btn-success mt-3">Soumettre</button>
                        </div>
                    </div>
                </div>
                
                <div id="evaluationContainer" style="display: none;">
                    <div class="card evaluation-card">
                        <div class="card-header">
                            Évaluation de votre réponse
                        </div>
                        <div class="card-body">
                            <div class="score-display" id="scoreDisplay"></div>
                            <div id="evaluationText"></div>
                        </div>
                    </div>
                </div>
                
                <div id="loadingContainer" class="loading" style="display: none;">
                    <div class="spinner-border text-primary" role="status">
                        <span class="visually-hidden">Chargement...</span>
                    </div>
                </div>
            </div>
        </div>
    </div>

    <script>
        // Charger les années disponibles
        fetch('/api/topics')
            .then(response => response.json())
            .then(data => {
                const yearSelect = document.getElementById('year');
                data.years.forEach(year => {
                    const option = document.createElement('option');
                    option.value = year;
                    option.textContent = year;
                    yearSelect.appendChild(option);
                });
            });

        // Générer une question
        document.getElementById('questionForm').addEventListener('submit', function(e) {
            e.preventDefault();
            
            const topic = document.getElementById('topic').value;
            const difficulty = document.getElementById('difficulty').value;
            const year = document.getElementById('year').value;
            const part = document.getElementById('part').value;
            
            document.getElementById('loadingContainer').style.display = 'flex';
            document.getElementById('questionContainer').style.display = 'none';
            document.getElementById('evaluationContainer').style.display = 'none';
            
            fetch('/api/generate_question', {
                method: 'POST',
                headers: {
                    'Content-Type': 'application/json'
                },
                body: JSON.stringify({
                    topic: topic,
                    difficulty: difficulty,
                    year: year || null,
                    part: part || null
                })
            })
            .then(response => {
                if (!response.ok && response.status !== 200) {
                    throw new Error(`Erreur serveur: ${response.status}`);
                }
                return response.json();
            })
            .then(data => {
                console.log('Réponse API brute:', data); // Pour débogage
                
                if (data.error) {
                    // Afficher l'erreur dans l'interface utilisateur
                    document.getElementById('questionText').innerHTML = `
                        <div class="alert alert-danger">
                            <strong>Erreur:</strong> ${formatText(data.question || 'Erreur inconnue')}
                        </div>
                    `;
                } else {
                    // Afficher la question normalement
                    document.getElementById('questionText').innerHTML = formatText(data.question || 'Aucune question générée');
                }
                
                document.getElementById('questionContainer').style.display = 'block';
                document.getElementById('loadingContainer').style.display = 'none';
                document.getElementById('studentAnswer').value = '';
                
                // Stocker la question pour l'évaluation
                window.currentQuestion = data.question || '';
            })
            .catch(error => {
<<<<<<< HEAD
                console.error('Erreur:', error);
                document.getElementById('questionText').innerHTML = `
=======
                alert('Erreur lors de la génération de la question: ' + error);
                document.getElementById('loadingContainer').style.display = 'none';
            });
        });

        // Soumettre une réponse
        document.getElementById('submitAnswer').addEventListener('click', function() {
            const studentAnswer = document.getElementById('studentAnswer').value;
            
            if (!studentAnswer.trim()) {
                alert('Veuillez rédiger votre réponse avant de la soumettre.');
                return;
            }
            
            document.getElementById('loadingContainer').style.display = 'flex';
            document.getElementById('evaluationContainer').style.display = 'none';
            
            fetch('/api/analyse_response', {  // Assurez-vous que l'URL correspond à celle définie dans site.py
                method: 'POST',
                headers: {
                    'Content-Type': 'application/json'
                },
                body: JSON.stringify({
                    question: window.currentQuestion,
                    answer: studentAnswer  // Utilisez 'answer' comme nom de paramètre
                })
            })
            .then(response => {
                if (!response.ok && response.status !== 200) {
                    throw new Error(`Erreur serveur: ${response.status}`);
                }
                return response.json();
            })
            .then(data => {
                console.log('Réponse API évaluation:', data);
                
                if (data.error) {
                    document.getElementById('evaluationText').innerHTML = `
                        <div class="alert alert-danger">
                            <strong>Erreur:</strong> ${formatText(data.evaluation || 'Erreur inconnue')}
                        </div>
                    `;
                } else {
                    document.getElementById('evaluationText').innerHTML = formatText(data.evaluation || 'Aucune évaluation disponible');
                    // Afficher le score si disponible
                    if (data.score !== undefined) {
                        document.getElementById('scoreDisplay').textContent = `${data.score}/10`;
                    } else {
                        document.getElementById('scoreDisplay').textContent = 'Score non disponible';
                    }
                }
                
                document.getElementById('evaluationContainer').style.display = 'block';
                document.getElementById('loadingContainer').style.display = 'none';
            })
            .catch(error => {
                console.error('Erreur:', error);
                document.getElementById('evaluationText').innerHTML = `
>>>>>>> bfb4b122
                    <div class="alert alert-danger">
                        <strong>Erreur:</strong> ${error.message || 'Une erreur est survenue lors de la communication avec le serveur'}
                    </div>
                `;
<<<<<<< HEAD
                document.getElementById('questionContainer').style.display = 'block';
=======
                document.getElementById('evaluationContainer').style.display = 'block';
>>>>>>> bfb4b122
                document.getElementById('loadingContainer').style.display = 'none';
            });
        });

        // Formater le texte pour l'affichage HTML
       function formatText(text) {
        // Vérifier que text est bien défini et est une chaîne de caractères
        if (!text || typeof text !== 'string') {
            console.error('Le texte à formater est invalide:', text);
            return 'Erreur: Texte non disponible';
        }
        
        // Remplacer les sauts de ligne par des balises <br>
        text = text.replace(/\n/g, '<br>');
        
        // Mettre en gras les titres comme "QUESTION:", "SOLUTION:", etc.
        text = text.replace(/(QUESTION|SOLUTION|CRITÈRES D'ÉVALUATION|SCORE|ÉVALUATION DÉTAILLÉE|POINTS FORTS|POINTS À AMÉLIORER|CONSEILS|COMPARAISON):/g, '<strong>$1:</strong>');
        
        return text;
        }
    </script>
</body>
</html><|MERGE_RESOLUTION|>--- conflicted
+++ resolved
@@ -190,10 +190,6 @@
                 window.currentQuestion = data.question || '';
             })
             .catch(error => {
-<<<<<<< HEAD
-                console.error('Erreur:', error);
-                document.getElementById('questionText').innerHTML = `
-=======
                 alert('Erreur lors de la génération de la question: ' + error);
                 document.getElementById('loadingContainer').style.display = 'none';
             });
@@ -252,16 +248,12 @@
             .catch(error => {
                 console.error('Erreur:', error);
                 document.getElementById('evaluationText').innerHTML = `
->>>>>>> bfb4b122
                     <div class="alert alert-danger">
                         <strong>Erreur:</strong> ${error.message || 'Une erreur est survenue lors de la communication avec le serveur'}
                     </div>
                 `;
-<<<<<<< HEAD
                 document.getElementById('questionContainer').style.display = 'block';
-=======
-                document.getElementById('evaluationContainer').style.display = 'block';
->>>>>>> bfb4b122
+
                 document.getElementById('loadingContainer').style.display = 'none';
             });
         });
